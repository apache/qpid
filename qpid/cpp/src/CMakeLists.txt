--- conflicted
+++ resolved
@@ -141,7 +141,6 @@
 include (${CMAKE_CURRENT_BINARY_DIR}/managementgen.cmake)
 
 # FindDoxygen module tries to locate doxygen and Graphviz dot
-<<<<<<< HEAD
 if (DOXYGEN_FOUND)
   option(BUILD_DOCS "Build user documentation" ON)
 else (DOXYGEN_FOUND)
@@ -151,18 +150,6 @@
 if (VALGRIND_FOUND)
   option(ENABLE_VALGRIND "Use valgrind to detect run-time problems" ON)
 endif (VALGRIND_FOUND)
-=======
-option(GEN_DOXYGEN "Use doxygen to generate user documentation" ON)
-if (GEN_DOXYGEN AND NOT DOXYGEN_EXECUTABLE)
-  message(STATUS "Can't locate the doxygen command; user documentation will not be generated")
-endif (GEN_DOXYGEN AND NOT DOXYGEN_EXECUTABLE)
-
-find_program(VALGRIND valgrind DOC "Location of the valgrind program")
-option(ENABLE_VALGRIND "Use valgrind to detect run-time problems" ON)
-if (ENABLE_VALGRIND AND NOT VALGRIND)
-  message(STATUS "Can't locate the valgrind command; no run-time error detection")
-endif (ENABLE_VALGRIND AND NOT VALGRIND)
->>>>>>> ba8cfe1b
 
 option(ENABLE_WARNINGS "Enable lots of compiler warnings (recommended)" ON)
 if (NOT ENABLE_WARNINGS)
@@ -493,21 +480,11 @@
                qpid/xml/XmlExchange.cpp
                qpid/xml/XmlExchange.h
                qpid/xml/XmlExchangePlugin.cpp)
-<<<<<<< HEAD
   target_link_libraries (xml xerces-c xqilla qpidbroker qpidcommon)
   set_target_properties (xml PROPERTIES
                          PREFIX ""
                          COMPILE_DEFINITIONS _IN_QPID_BROKER)
   install (TARGETS xml
-=======
-  target_link_libraries (xml xerces-c xqilla qpidbroker pthread)
-  if (CMAKE_COMPILER_IS_GNUCXX)
-    set_target_properties (xml PROPERTIES
-                           PREFIX ""
-                           LINK_FLAGS -Wl,--no-undefined)
-  endif (CMAKE_COMPILER_IS_GNUCXX)
-  install (TARGETS xml RUNTIME
->>>>>>> ba8cfe1b
            DESTINATION ${QPIDD_MODULE_DIR}
            COMPONENT ${QPID_COMPONENT_BROKER})
 
@@ -538,19 +515,6 @@
        qpid/acl/AclValidator.cpp
        qpid/acl/AclValidator.h
       )
-<<<<<<< HEAD
-=======
-  add_library (acl MODULE ${acl_SOURCES})
-  target_link_libraries (acl qpidbroker ${Boost_PROGRAM_OPTIONS_LIBRARY})
-  if (CMAKE_COMPILER_IS_GNUCXX)
-    set_target_properties (acl PROPERTIES
-                           PREFIX ""
-                           LINK_FLAGS -Wl,--no-undefined)
-  endif (CMAKE_COMPILER_IS_GNUCXX)
-  install (TARGETS acl
-           DESTINATION ${QPIDD_MODULE_DIR}
-           COMPONENT ${QPID_COMPONENT_BROKER})
->>>>>>> ba8cfe1b
 endif (BUILD_ACL)
 
 set (ha_default ON)
@@ -652,11 +616,7 @@
     qpid/sys/windows/PipeHandle.cpp
     qpid/sys/windows/PollableCondition.cpp
     qpid/sys/windows/Shlib.cpp
-<<<<<<< HEAD
     qpid/sys/windows/WinSocket.cpp
-=======
-    qpid/sys/windows/Socket.cpp
->>>>>>> ba8cfe1b
     qpid/sys/windows/SocketAddress.cpp
     qpid/sys/windows/StrError.cpp
     qpid/sys/windows/SystemInfo.cpp
@@ -664,7 +624,6 @@
     qpid/sys/windows/Time.cpp
     qpid/client/windows/SaslFactory.cpp
   )
-<<<<<<< HEAD
 
   set (qpidcommon_platform_LIBS
     ${Boost_THREAD_LIBRARY}
@@ -673,29 +632,13 @@
     ws2_32
   )
 
-=======
-  set (qpidcommon_platform_LIBS
-    rpcrt4 ws2_32
-  )
-  set (qpidcommon_platform_INSTALL_HEADERS
-     ../include/qpid/sys/windows/Condition.h
-     ../include/qpid/sys/windows/IntegerTypes.h
-     ../include/qpid/sys/windows/Mutex.h
-     ../include/qpid/sys/windows/Time.h
-     ../include/qpid/sys/windows/check.h
-  )
->>>>>>> ba8cfe1b
   set (qpidbroker_platform_SOURCES
     qpid/broker/windows/BrokerDefaults.cpp
     qpid/broker/windows/SaslAuthenticator.cpp
   )
 
   set (qpidclient_platform_SOURCES
-<<<<<<< HEAD
     qpid/client/windows/ClientDllMain.cpp
-=======
-    qpid/client/windows/SaslFactory.cpp
->>>>>>> ba8cfe1b
   )
 
   set (qpidd_platform_SOURCES
@@ -741,15 +684,12 @@
     )
   endif (CMAKE_SYSTEM_NAME STREQUAL SunOS)
 
-<<<<<<< HEAD
   if (CMAKE_CXX_COMPILER_ID STREQUAL SunPro)
     # -lmalloc needed for mallinfo.
     set (CMAKE_EXE_LINKER_FLAGS "${CMAKE_EXE_LINKER_FLAGS} -lmalloc")
     set (CMAKE_SHARED_LINKER_FLAGS "${CMAKE_SHARED_LINKER_FLAGS} -lmalloc")
   endif (CMAKE_CXX_COMPILER_ID STREQUAL SunPro)
 
-=======
->>>>>>> ba8cfe1b
   set (qpidcommon_platform_SOURCES
     qpid/sys/posix/AsynchIO.cpp
     qpid/sys/posix/Condition.cpp
@@ -764,11 +704,7 @@
     qpid/sys/posix/PollableCondition.cpp
     qpid/sys/posix/Shlib.cpp
     qpid/log/posix/SinkOptions.cpp
-<<<<<<< HEAD
     qpid/sys/posix/BSDSocket.cpp
-=======
-    qpid/sys/posix/Socket.cpp
->>>>>>> ba8cfe1b
     qpid/sys/posix/SocketAddress.cpp
     qpid/sys/posix/StrError.cpp
     qpid/sys/posix/Thread.cpp
@@ -778,26 +714,10 @@
     ${qpid_system_module}
     ${qpid_poller_module}
   )
-<<<<<<< HEAD
 
   set (qpidcommon_platform_LIBS
     "${CMAKE_DL_LIBS}"
     "${clock_gettime_LIB}"
-=======
-  set (qpidcommon_platform_LIBS
-    ${Boost_PROGRAM_OPTIONS_LIBRARY}
-    ${Boost_FILESYSTEM_LIBRARY}
-    uuid
-    ${CMAKE_DL_LIBS}
->>>>>>> ba8cfe1b
-  )
-  set (qpidcommon_platform_INSTALL_HEADERS
-     ../include/qpid/sys/posix/Condition.h
-     ../include/qpid/sys/posix/IntegerTypes.h
-     ../include/qpid/sys/posix/Mutex.h
-     ../include/qpid/sys/posix/PrivatePosix.h
-     ../include/qpid/sys/posix/Time.h
-     ../include/qpid/sys/posix/check.h
   )
 
   set (qpidbroker_platform_SOURCES
@@ -810,10 +730,6 @@
   )
 
   set (qpidclient_platform_SOURCES
-<<<<<<< HEAD
-=======
-     qpid/client/SaslFactory.cpp
->>>>>>> ba8cfe1b
   )
 
   set (qpidd_platform_SOURCES
@@ -925,7 +841,6 @@
      qpid/messaging/amqp/TransportContext.h
      ${qpid_memstat_module}
 )
-<<<<<<< HEAD
 add_msvc_version (qpidcommon library dll)
 
 add_library (qpidcommon SHARED ${qpidcommon_SOURCES})
@@ -979,25 +894,6 @@
      ${rgen_client_srcs}
      ${qpidclient_platform_SOURCES}
      ${sslconnector_SOURCES}
-=======
-
-add_library (qpidcommon SHARED ${qpidcommon_SOURCES})
-if (CLOCK_GETTIME_IN_RT)
-  set (qpidcommon_platform_LIBS ${qpidcommon_platform_LIBS} rt)
-endif (CLOCK_GETTIME_IN_RT)
-target_link_libraries (qpidcommon
-                       ${qpidcommon_platform_LIBS}
-                       ${qpidcommon_sasl_lib})
-set_target_properties (qpidcommon PROPERTIES
-                       VERSION ${qpidc_version})
-install (TARGETS qpidcommon
-         DESTINATION ${QPID_INSTALL_LIBDIR}
-         COMPONENT ${QPID_COMPONENT_COMMON})
-
-set (qpidclient_SOURCES
-     ${rgen_client_srcs}
-     ${qpidclient_platform_SOURCES}
->>>>>>> ba8cfe1b
      qpid/client/Bounds.cpp
      qpid/client/Completion.cpp
      qpid/client/CompletionImpl.cpp
@@ -1031,7 +927,6 @@
      qpid/client/SubscriptionImpl.cpp
      qpid/client/SubscriptionManager.cpp
      qpid/client/SubscriptionManagerImpl.cpp
-<<<<<<< HEAD
      qpid/client/TCPConnector.cpp
 )
 add_msvc_version (qpidclient library dll)
@@ -1063,35 +958,10 @@
      qpid/messaging/ReceiverImpl.h
      qpid/messaging/SessionImpl.h
      qpid/messaging/SenderImpl.h
-=======
-     qpid/messaging/Address.cpp
-     qpid/messaging/Connection.cpp
-     qpid/messaging/ConnectionImpl.h
-     qpid/messaging/Filter.cpp
-     qpid/messaging/ListContent.cpp
-     qpid/messaging/ListView.cpp
-     qpid/messaging/MapContent.cpp
-     qpid/messaging/MapView.cpp
-     qpid/messaging/Message.cpp
-     qpid/messaging/MessageImpl.h
-     qpid/messaging/MessageImpl.cpp
-     qpid/messaging/Receiver.cpp
-     qpid/messaging/ReceiverImpl.h
-     qpid/messaging/Session.cpp
-     qpid/messaging/SessionImpl.h
-     qpid/messaging/Sender.cpp
-     qpid/messaging/SenderImpl.h
-     qpid/messaging/Variant.cpp
->>>>>>> ba8cfe1b
      qpid/client/amqp0_10/AcceptTracker.h
      qpid/client/amqp0_10/AcceptTracker.cpp
      qpid/client/amqp0_10/AddressResolution.h
      qpid/client/amqp0_10/AddressResolution.cpp
-<<<<<<< HEAD
-=======
-     qpid/client/amqp0_10/Codecs.cpp
-     qpid/client/amqp0_10/CodecsInternal.h
->>>>>>> ba8cfe1b
      qpid/client/amqp0_10/ConnectionImpl.h
      qpid/client/amqp0_10/ConnectionImpl.cpp
      qpid/client/amqp0_10/IncomingMessages.h
@@ -1106,7 +976,6 @@
      qpid/client/amqp0_10/SessionImpl.cpp
      qpid/client/amqp0_10/SenderImpl.h
      qpid/client/amqp0_10/SenderImpl.cpp
-<<<<<<< HEAD
      qpid/messaging/Address.cpp
      qpid/messaging/AddressParser.h
      qpid/messaging/AddressParser.cpp # The functions in here are not in the public interface, but qmf uses them
@@ -1164,108 +1033,12 @@
         install_pdb (qpidxarm ${QPID_COMPONENT_CLIENT})
     endif (EXISTS ${qpidxarm_SOURCES})
 endif (MSVC)
-=======
-)
-set (qpidclient_INSTALL_HEADERS
-     ../include/qpid/Address.h
-     ../include/qpid/CommonImportExport.h
-     ../include/qpid/Exception.h
-     ../include/qpid/InlineAllocator.h
-     ../include/qpid/InlineVector.h
-     ../include/qpid/Msg.h
-     ../include/qpid/Options.h
-     ../include/qpid/RangeSet.h
-     ../include/qpid/SessionId.h
-     ../include/qpid/Url.h
-     ../include/qpid/client/AsyncSession.h
-     ../include/qpid/client/ClientImportExport.h
-     ../include/qpid/client/Completion.h
-     ../include/qpid/client/Connection.h
-     ../include/qpid/client/ConnectionSettings.h
-     ../include/qpid/client/FailoverManager.h
-     ../include/qpid/client/FlowControl.h
-     ../include/qpid/client/Future.h
-     ../include/qpid/client/FutureCompletion.h
-     ../include/qpid/client/FutureResult.h
-     ../include/qpid/client/Handle.h
-     ../include/qpid/client/LocalQueue.h
-     ../include/qpid/client/Message.h
-     ../include/qpid/client/MessageListener.h
-     ../include/qpid/client/MessageReplayTracker.h
-     ../include/qpid/client/QueueOptions.h
-     ../include/qpid/client/Session.h
-     ../include/qpid/client/SessionBase_0_10.h
-     ../include/qpid/client/Subscription.h
-     ../include/qpid/client/SubscriptionManager.h
-     ../include/qpid/client/SubscriptionSettings.h
-     ../include/qpid/client/TypedResult.h
-     ../include/qpid/framing/Array.h
-     ../include/qpid/framing/Buffer.h
-     ../include/qpid/framing/FieldTable.h
-     ../include/qpid/framing/FieldValue.h
-     ../include/qpid/framing/List.h
-     ../include/qpid/framing/ProtocolVersion.h
-     ../include/qpid/framing/SequenceNumber.h
-     ../include/qpid/framing/SequenceSet.h
-     ../include/qpid/framing/StructHelper.h
-     ../include/qpid/framing/Uuid.h
-     ../include/qpid/framing/amqp_types.h
-     ../include/qpid/framing/amqp_types_full.h
-     ../include/qpid/log/Logger.h
-     ../include/qpid/log/Options.h
-     ../include/qpid/log/Selector.h
-     ../include/qpid/log/SinkOptions.h
-     ../include/qpid/log/Statement.h
-     ../include/qpid/management/Args.h
-     ../include/qpid/management/Manageable.h
-     ../include/qpid/management/ManagementEvent.h
-     ../include/qpid/management/ManagementObject.h
-     ../include/qpid/sys/Condition.h
-     ../include/qpid/sys/IOHandle.h
-     ../include/qpid/sys/IntegerTypes.h
-     ../include/qpid/sys/Monitor.h
-     ../include/qpid/sys/Mutex.h
-     ../include/qpid/sys/Runnable.h
-     ../include/qpid/sys/StrError.h
-     ../include/qpid/sys/SystemInfo.h
-     ../include/qpid/sys/Thread.h
-     ../include/qpid/sys/Time.h
-     ../include/qpid/messaging/Address.h
-     ../include/qpid/messaging/Connection.h
-     ../include/qpid/messaging/Codec.h
-     ../include/qpid/messaging/Filter.h
-     ../include/qpid/messaging/ListContent.h
-     ../include/qpid/messaging/ListView.h
-     ../include/qpid/messaging/MapContent.h
-     ../include/qpid/messaging/MapView.h
-     ../include/qpid/messaging/Message.h
-     ../include/qpid/messaging/MessageListener.h
-     ../include/qpid/messaging/Sender.h
-     ../include/qpid/messaging/Receiver.h
-     ../include/qpid/messaging/Session.h
-     ../include/qpid/messaging/Variant.h
-     ../include/qpid/client/amqp0_10/Codecs.h
-)
-
-add_library (qpidclient SHARED ${qpidclient_SOURCES})
-target_link_libraries (qpidclient qpidcommon)
-set_target_properties (qpidclient PROPERTIES VERSION ${qpidc_version})
-install (TARGETS qpidclient
-         DESTINATION ${QPID_INSTALL_LIBDIR}
-         COMPONENT ${QPID_COMPONENT_CLIENT})
-install (DIRECTORY ../include/qpid DESTINATION ${QPID_INSTALL_INCLUDEDIR}
-         COMPONENT ${QPID_COMPONENT_CLIENT_INCLUDE}
-         PATTERN ".svn" EXCLUDE)
->>>>>>> ba8cfe1b
 
 set (qpidbroker_SOURCES
      ${mgen_broker_cpp}
      ${qpidbroker_platform_SOURCES}
-<<<<<<< HEAD
      ${acl_SOURCES}
      ${ssl_SOURCES}
-=======
->>>>>>> ba8cfe1b
      qpid/amqp_0_10/Connection.h
      qpid/amqp_0_10/Connection.cpp
      qpid/broker/AsyncCommandCallback.h
@@ -1304,6 +1077,7 @@
      qpid/broker/IngressCompletion.cpp
      qpid/broker/Link.cpp
      qpid/broker/LinkRegistry.cpp
+     qpid/broker/LossyLvq.cpp
      qpid/broker/LossyQueue.cpp
      qpid/broker/Lvq.cpp
      qpid/broker/Message.cpp
@@ -1360,7 +1134,6 @@
      qpid/sys/SocketTransport.cpp
      qpid/sys/TCPIOPlugin.cpp
 )
-<<<<<<< HEAD
 add_msvc_version (qpidbroker library dll)
 add_library (qpidbroker SHARED ${qpidbroker_SOURCES})
 
@@ -1373,26 +1146,16 @@
                        SOVERSION ${qpidbroker_version_major}
                        COMPILE_DEFINITIONS _IN_QPID_BROKER)
 
-=======
-add_library (qpidbroker SHARED ${qpidbroker_SOURCES})
-target_link_libraries (qpidbroker qpidcommon)
-set_target_properties (qpidbroker PROPERTIES VERSION ${qpidc_version})
->>>>>>> ba8cfe1b
 if (MSVC)
   set_target_properties (qpidbroker PROPERTIES COMPILE_FLAGS /wd4290)
 endif (MSVC)
 install (TARGETS qpidbroker
-<<<<<<< HEAD
          RUNTIME DESTINATION ${QPID_INSTALL_BINDIR}
          LIBRARY DESTINATION ${QPID_INSTALL_LIBDIR}
          ARCHIVE DESTINATION ${QPID_INSTALL_LIBDIR}
          COMPONENT ${QPID_COMPONENT_BROKER})
 install_pdb (qpidbroker ${QPID_COMPONENT_BROKER})
 
-=======
-         DESTINATION ${QPID_INSTALL_LIBDIR}
-         COMPONENT ${QPID_COMPONENT_BROKER})
->>>>>>> ba8cfe1b
 
 set (qpidd_SOURCES
      ${qpidd_platform_SOURCES}
@@ -1401,7 +1164,6 @@
 )
 add_msvc_version (qpidd application exe)
 add_executable (qpidd ${qpidd_SOURCES})
-<<<<<<< HEAD
 target_link_libraries (qpidd qpidbroker qpidcommon)
 set_target_properties (qpidd PROPERTIES COMPILE_DEFINITIONS _IN_QPID_BROKER)
 install (TARGETS qpidd
@@ -1514,161 +1276,6 @@
 # Linear store
 #
 include (linearstore.cmake)
-=======
-target_link_libraries (qpidd qpidbroker qpidcommon ${Boost_PROGRAM_OPTIONS_LIBRARY}
-                          ${Boost_FILESYSTEM_LIBRARY})
-install (TARGETS qpidd RUNTIME
-         DESTINATION ${QPID_INSTALL_BINDIR}
-         COMPONENT ${QPID_COMPONENT_BROKER})
-
-# QMF library
-# Library Version Information (CURRENT.REVISION.AGE):
-#
-#  CURRENT  => API/ABI version.  Bump this if the interface changes
-#  REVISION => Version of underlying implementation.
-#              Bump if implementation changes but API/ABI doesn't
-#  AGE      => Number of API/ABI versions this is backward compatible with
-set (qmf_version 1.0.0)
-set (qmfengine_version 1.0.0)
-
-set (qmf_SOURCES
-    qpid/agent/ManagementAgentImpl.cpp
-    qpid/agent/ManagementAgentImpl.h
-    )
-add_library (qmf SHARED ${qmf_SOURCES})
-target_link_libraries (qmf qmfengine)
-set_target_properties (qmf PROPERTIES
-                       VERSION ${qmf_version})
-install (TARGETS qmf OPTIONAL
-         DESTINATION ${QPID_INSTALL_LIBDIR}
-         COMPONENT ${QPID_COMPONENT_QMF})
-
-set (qmfengine_SOURCES
-     qmf/engine/Agent.cpp
-     qmf/engine/BrokerProxyImpl.cpp
-     qmf/engine/BrokerProxyImpl.h
-     qmf/engine/ConnectionSettingsImpl.cpp
-     qmf/engine/ConnectionSettingsImpl.h
-     qmf/engine/ConsoleImpl.cpp
-     qmf/engine/ConsoleImpl.h
-     qmf/engine/MessageImpl.cpp
-     qmf/engine/MessageImpl.h
-     qmf/engine/ObjectIdImpl.cpp
-     qmf/engine/ObjectIdImpl.h
-     qmf/engine/ObjectImpl.cpp
-     qmf/engine/ObjectImpl.h
-     qmf/engine/Protocol.cpp
-     qmf/engine/Protocol.h
-     qmf/engine/QueryImpl.cpp
-     qmf/engine/QueryImpl.h
-     qmf/engine/ResilientConnection.cpp
-     qmf/engine/SequenceManager.cpp
-     qmf/engine/SequenceManager.h
-     qmf/engine/SchemaImpl.cpp
-     qmf/engine/SchemaImpl.h
-     qmf/engine/ValueImpl.cpp
-     qmf/engine/ValueImpl.h
-    )
-add_library (qmfengine SHARED ${qmfengine_SOURCES})
-target_link_libraries (qmfengine qpidclient)
-set_target_properties (qmfengine PROPERTIES
-                       VERSION ${qmfengine_version})
-install (TARGETS qmfengine OPTIONAL
-         DESTINATION ${QPID_INSTALL_LIBDIR}
-         COMPONENT ${QPID_COMPONENT_QMF})
-
-# QMF console library
-#module_hdr += \
-#  qpid/console/Agent.h \
-#  qpid/console/Broker.h \
-#  qpid/console/ClassKey.h \
-#  qpid/console/ConsoleImportExport.h \
-#  qpid/console/ConsoleListener.h \
-#  qpid/console/Event.h \
-#  qpid/console/Object.h \
-#  qpid/console/ObjectId.h \
-#  qpid/console/Package.h \
-#  qpid/console/Schema.h \
-#  qpid/console/SequenceManager.h \
-#  qpid/console/SessionManager.h \
-#  qpid/console/Value.h
-set (qmfconsole_SOURCES
-     ../include/qpid/console/Agent.h
-     ../include/qpid/console/Broker.h
-     ../include/qpid/console/ClassKey.h
-     ../include/qpid/console/ConsoleImportExport.h
-     ../include/qpid/console/ConsoleListener.h
-     ../include/qpid/console/Event.h
-     ../include/qpid/console/Object.h
-     ../include/qpid/console/ObjectId.h
-     ../include/qpid/console/Package.h
-     ../include/qpid/console/Schema.h
-     ../include/qpid/console/SequenceManager.h
-     ../include/qpid/console/SessionManager.h
-     ../include/qpid/console/Value.h
-     qpid/console/Agent.cpp
-     qpid/console/Broker.cpp
-     qpid/console/ClassKey.cpp
-     qpid/console/Event.cpp
-     qpid/console/Object.cpp
-     qpid/console/ObjectId.cpp
-     qpid/console/Package.cpp
-     qpid/console/Schema.cpp
-     qpid/console/SequenceManager.cpp
-     qpid/console/SessionManager.cpp
-     qpid/console/Value.cpp
-    )
-add_library (qmfconsole SHARED ${qmfconsole_SOURCES})
-target_link_libraries (qmfconsole qpidclient)
-set_target_properties (qmfconsole PROPERTIES
-                       VERSION ${qpidc_version})
-install (TARGETS qmfconsole
-         DESTINATION ${QPID_INSTALL_LIBDIR}
-         COMPONENT ${QPID_COMPONENT_QMF})
-
-# A queue event listener plugin that creates messages on a replication
-# queue corresponding to enqueue and dequeue events:
-add_library (replicating_listener MODULE
-             qpid/replication/constants.h
-             qpid/replication/ReplicatingEventListener.cpp
-             qpid/replication/ReplicatingEventListener.h
-            )
-target_link_libraries (replicating_listener qpidbroker ${Boost_PROGRAM_OPTIONS_LIBRARY})
-set_target_properties (replicating_listener PROPERTIES
-                       PREFIX "")
-if (CMAKE_COMPILER_IS_GNUCXX)
-  set_target_properties(replicating_listener PROPERTIES
-                        LINK_FLAGS -Wl,--no-undefined)
-endif (CMAKE_COMPILER_IS_GNUCXX)
-install (TARGETS replicating_listener
-         DESTINATION ${QPIDD_MODULE_DIR}
-         COMPONENT ${QPID_COMPONENT_BROKER})
-
-# A custom exchange plugin that allows an exchange to be created that
-# can process the messages from a replication queue (populated on the
-# source system by the replicating listener plugin above) and take the
-# corresponding action on the local queues
-add_library (replicating_exchange MODULE
-             qpid/replication/constants.h
-             qpid/replication/ReplicationExchange.cpp
-             qpid/replication/ReplicationExchange.h
-            )
-target_link_libraries (replicating_exchange qpidbroker)
-set_target_properties (replicating_exchange PROPERTIES
-                       PREFIX "")
-if (CMAKE_COMPILER_IS_GNUCXX)
-  set_target_properties(replicating_exchange PROPERTIES
-                        LINK_FLAGS -Wl,--no-undefined)
-endif (CMAKE_COMPILER_IS_GNUCXX)
-install (TARGETS replicating_exchange
-         DESTINATION ${QPIDD_MODULE_DIR}
-         COMPONENT ${QPID_COMPONENT_BROKER})
-
-# This is only really needed until all the trunk builds (Linux, UNIX, Windows)
-# are all on cmake only. This is because cmake builds always have a config.h
-# file whereas older builds only have config.h on autoconf-generated builds.
-add_definitions(-DHAVE_CONFIG_H)
->>>>>>> ba8cfe1b
 
 # Now create the config file from all the info learned above.
 configure_file(${CMAKE_CURRENT_SOURCE_DIR}/config.h.cmake
