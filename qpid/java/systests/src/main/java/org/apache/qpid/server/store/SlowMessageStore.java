--- conflicted
+++ resolved
@@ -29,7 +29,7 @@
 
 import org.apache.log4j.Logger;
 import org.apache.qpid.server.message.EnqueueableMessage;
-import org.apache.qpid.server.plugin.DurableConfigurationStoreFactory;
+import org.apache.qpid.server.model.ConfiguredObject;
 import org.apache.qpid.server.plugin.MessageStoreFactory;
 
 public class SlowMessageStore implements MessageStore, DurableConfigurationStore
@@ -64,9 +64,9 @@
     }
 
     @Override
-    public void recoverConfigurationStore(ConfigurationRecoveryHandler recoveryHandler)
-    {
-        _realDurableConfigurationStore.recoverConfigurationStore(recoveryHandler);
+    public void recoverConfigurationStore(ConfiguredObject<?> parent, ConfigurationRecoveryHandler recoveryHandler)
+    {
+        _realDurableConfigurationStore.recoverConfigurationStore(parent, recoveryHandler);
     }
 
     private void configureDelays(Map<String, Object> delays)
@@ -184,62 +184,30 @@
     }
 
     @Override
-<<<<<<< HEAD
     public <M extends StorableMessageMetaData> StoredMessage<M> addMessage(M metaData)
     {
         return _realMessageStore.addMessage(metaData);
     }
 
     @Override
-    public void create(UUID id, String type, Map<String, Object> attributes) throws StoreException
+    public void create(ConfiguredObjectRecord record) throws StoreException
     {
         doPreDelay("create");
-        _realDurableConfigurationStore.create(id, type, attributes);
+        _realDurableConfigurationStore.create(record);
         doPostDelay("create");
     }
 
-    @Override
-    public void remove(UUID id, String type) throws StoreException
+
+    @Override
+    public UUID[] remove(final ConfiguredObjectRecord... objects) throws StoreException
     {
         doPreDelay("remove");
-        _realDurableConfigurationStore.remove(id, type);
-        doPostDelay("remove");
-    }
-=======
-    public void create(ConfiguredObjectRecord record) throws StoreException
-    {
-        doPreDelay("create");
-        _durableConfigurationStore.create(record);
-        doPostDelay("create");
-    }
-
->>>>>>> 809061e0
-
-    @Override
-    public UUID[] remove(final ConfiguredObjectRecord... objects) throws StoreException
-    {
-        doPreDelay("remove");
-<<<<<<< HEAD
-        UUID[] removed = _realDurableConfigurationStore.removeConfiguredObjects(objects);
-=======
-        UUID[] removed = _durableConfigurationStore.remove(objects);
->>>>>>> 809061e0
+        UUID[] removed = _realDurableConfigurationStore.remove(objects);
         doPostDelay("remove");
         return removed;
     }
 
     @Override
-<<<<<<< HEAD
-    public void update(UUID id, String type, Map<String, Object> attributes) throws StoreException
-    {
-        doPreDelay("update");
-        _realDurableConfigurationStore.update(id, type, attributes);
-        doPostDelay("update");
-    }
-
-    @Override
-=======
->>>>>>> 809061e0
     public void update(boolean createIfNecessary, ConfiguredObjectRecord... records) throws StoreException
     {
         doPreDelay("update");
@@ -326,9 +294,9 @@
     }
 
     @Override
-    public void recoverMessageStore(MessageStoreRecoveryHandler messageRecoveryHandler, TransactionLogRecoveryHandler transactionLogRecoveryHandler)
-    {
-       _realMessageStore.recoverMessageStore(messageRecoveryHandler, transactionLogRecoveryHandler);
+    public void recoverMessageStore(ConfiguredObject<?> parent, MessageStoreRecoveryHandler messageRecoveryHandler, TransactionLogRecoveryHandler transactionLogRecoveryHandler)
+    {
+       _realMessageStore.recoverMessageStore(parent, messageRecoveryHandler, transactionLogRecoveryHandler);
     }
 
     @Override
