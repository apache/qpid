--- conflicted
+++ resolved
@@ -39,12 +39,9 @@
 import org.apache.qpid.server.binding.BindingImpl;
 import org.apache.qpid.server.exchange.ExchangeImpl;
 import org.apache.qpid.server.logging.EventLogger;
-<<<<<<< HEAD
-=======
-import org.apache.qpid.server.message.EnqueueableMessage;
 import org.apache.qpid.server.model.Binding;
+import org.apache.qpid.server.model.ConfiguredObject;
 import org.apache.qpid.server.model.Exchange;
->>>>>>> 809061e0
 import org.apache.qpid.server.model.ExclusivityPolicy;
 import org.apache.qpid.server.model.LifetimePolicy;
 import org.apache.qpid.server.model.Queue;
@@ -100,38 +97,15 @@
         setTestSystemProperty("QPID_WORK", TMP_FOLDER);
 
         _recoveryHandler = mock(ConfigurationRecoveryHandler.class);
-<<<<<<< HEAD
-=======
-        _storedMessageRecoveryHandler = mock(StoredMessageRecoveryHandler.class);
-        _logRecoveryHandler = mock(TransactionLogRecoveryHandler.class);
-        _messageStoreRecoveryHandler = mock(MessageStoreRecoveryHandler.class);
-        _queueEntryRecoveryHandler = mock(TransactionLogRecoveryHandler.QueueEntryRecoveryHandler.class);
-        _dtxRecordRecoveryHandler = mock(TransactionLogRecoveryHandler.DtxRecordRecoveryHandler.class);
-        _virtualHost = mock(VirtualHost.class);
-
-        when(_messageStoreRecoveryHandler.begin()).thenReturn(_storedMessageRecoveryHandler);
-        when(_logRecoveryHandler.begin(any(MessageStore.class))).thenReturn(_queueEntryRecoveryHandler);
-        when(_queueEntryRecoveryHandler.completeQueueEntryRecovery()).thenReturn(_dtxRecordRecoveryHandler);
-        when(_exchange.getName()).thenReturn(EXCHANGE_NAME);
->>>>>>> 809061e0
-
         when(_exchange.getName()).thenReturn(EXCHANGE_NAME);
         when(_exchange.getId()).thenReturn(_exchangeId);
         when(_exchange.getExchangeType()).thenReturn(mock(ExchangeType.class));
         when(_exchange.getEventLogger()).thenReturn(new EventLogger());
-<<<<<<< HEAD
-=======
 
         ConfiguredObjectRecord exchangeRecord = mock(ConfiguredObjectRecord.class);
         when(exchangeRecord.getId()).thenReturn(_exchangeId);
         when(exchangeRecord.getType()).thenReturn(Exchange.class.getSimpleName());
         when(_exchange.asObjectRecord()).thenReturn(exchangeRecord);
-
-        when(_configuration.getString(eq(MessageStoreConstants.ENVIRONMENT_PATH_PROPERTY), anyString())).thenReturn(
-                _storePath);
-        when(_virtualHost.getAttribute(eq(VirtualHost.STORE_PATH))).thenReturn(_storePath);
->>>>>>> 809061e0
-
 
         _bindingArgs = new HashMap<String, Object>();
         String argKey = AMQPFilterTypes.JMS_SELECTOR.toString();
@@ -515,7 +489,7 @@
         _configStore = createConfigStore();
 
         _configStore.openConfigurationStore("testName", _configurationStoreSettings);
-        _configStore.recoverConfigurationStore(_recoveryHandler);
+        _configStore.recoverConfigurationStore(mock(ConfiguredObject.class), _recoveryHandler);
     }
 
     protected abstract DurableConfigurationStore createConfigStore() throws Exception;
